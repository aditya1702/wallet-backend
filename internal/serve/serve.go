--- conflicted
+++ resolved
@@ -164,13 +164,9 @@
 	}
 	go rpcService.TrackRPCServiceHealth(context.Background())
 
-<<<<<<< HEAD
+	channelAccountStore := store.NewChannelAccountModel(dbConnectionPool)
+
 	accountService, err := services.NewAccountService(models, metricsService)
-=======
-	channelAccountStore := store.NewChannelAccountModel(dbConnectionPool)
-
-	accountService, err := services.NewAccountService(models)
->>>>>>> 072916ab
 	if err != nil {
 		return handlerDeps{}, fmt.Errorf("instantiating account service: %w", err)
 	}
@@ -252,11 +248,8 @@
 		MaxWorkers:           cfg.WebhookHandlerServiceChannelMaxWorkers,
 		MaxRetries:           cfg.WebhookHandlerServiceChannelMaxRetries,
 		MinWaitBtwnRetriesMS: cfg.WebhookHandlerServiceChannelMinWaitBtwnRetriesMS,
-<<<<<<< HEAD
+		NetworkPassphrase:    cfg.NetworkPassphrase,
 		MetricsService:       metricsService,
-=======
-		NetworkPassphrase:    cfg.NetworkPassphrase,
->>>>>>> 072916ab
 	})
 
 	router := tssrouter.NewRouter(tssrouter.RouterConfigs{
