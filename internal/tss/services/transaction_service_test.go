package services

import (
	"context"
	"errors"
	"testing"

	"github.com/stellar/go/keypair"
	"github.com/stellar/go/txnbuild"
	"github.com/stretchr/testify/assert"
	"github.com/stretchr/testify/mock"

	"github.com/stellar/wallet-backend/internal/services"
	"github.com/stellar/wallet-backend/internal/signing"
	"github.com/stellar/wallet-backend/internal/tss/utils"
)

func TestValidateOptions(t *testing.T) {
	t.Run("return_error_when_distribution_signature_client_nil", func(t *testing.T) {
		opts := TransactionServiceOptions{
			DistributionAccountSignatureClient: nil,
			ChannelAccountSignatureClient:      &signing.SignatureClientMock{},
			RPCService:                         &services.RPCServiceMock{},
			BaseFee:                            114,
		}
		err := opts.ValidateOptions()
		assert.Equal(t, "distribution account signature client cannot be nil", err.Error())

	})

	t.Run("return_error_when_channel_signature_client_nil", func(t *testing.T) {
		opts := TransactionServiceOptions{
			DistributionAccountSignatureClient: &signing.SignatureClientMock{},
			ChannelAccountSignatureClient:      nil,
			RPCService:                         &services.RPCServiceMock{},
			BaseFee:                            114,
		}
		err := opts.ValidateOptions()
		assert.Equal(t, "channel account signature client cannot be nil", err.Error())
	})

	t.Run("return_error_when_rpc_client_nil", func(t *testing.T) {
		opts := TransactionServiceOptions{
			DistributionAccountSignatureClient: &signing.SignatureClientMock{},
			ChannelAccountSignatureClient:      &signing.SignatureClientMock{},
			RPCService:                         nil,
			BaseFee:                            114,
		}
		err := opts.ValidateOptions()
		assert.Equal(t, "rpc client cannot be nil", err.Error())
	})

	t.Run("return_error_when_base_fee_too_low", func(t *testing.T) {
		opts := TransactionServiceOptions{
			DistributionAccountSignatureClient: &signing.SignatureClientMock{},
			ChannelAccountSignatureClient:      &signing.SignatureClientMock{},
			RPCService:                         &services.RPCServiceMock{},
			BaseFee:                            txnbuild.MinBaseFee - 10,
		}
		err := opts.ValidateOptions()
		assert.Equal(t, "base fee is lower than the minimum network fee", err.Error())
	})
}

func TestBuildAndSignTransactionWithChannelAccount(t *testing.T) {
	distributionAccountSignatureClient := signing.SignatureClientMock{}
	channelAccountSignatureClient := signing.SignatureClientMock{}
<<<<<<< HEAD
	defer channelAccountSignatureClient.AssertExpectations(t)
	mockRPCService := &services.RPCServiceMock{}
=======
	horizonClient := horizonclient.MockClient{}
>>>>>>> 739813cb
	txService, _ := NewTransactionService(TransactionServiceOptions{
		DistributionAccountSignatureClient: &distributionAccountSignatureClient,
		ChannelAccountSignatureClient:      &channelAccountSignatureClient,
		RPCService:                         mockRPCService,
		BaseFee:                            114,
	})

	t.Run("channel_account_signature_client_get_account_public_key_err", func(t *testing.T) {
		channelAccountSignatureClient.
			On("GetAccountPublicKey", context.Background()).
			Return("", errors.New("channel accounts unavailable")).
			Once()

		tx, err := txService.BuildAndSignTransactionWithChannelAccount(context.Background(), []txnbuild.Operation{}, 30)

		channelAccountSignatureClient.AssertExpectations(t)
		assert.Empty(t, tx)
		assert.Equal(t, "getting channel account public key: channel accounts unavailable", err.Error())
	})

	t.Run("rpc_client_get_account_seq_err", func(t *testing.T) {
		channelAccount := keypair.MustRandom()
		channelAccountSignatureClient.
			On("GetAccountPublicKey", context.Background()).
			Return(channelAccount.Address(), nil).
			Once()

		mockRPCService.
			On("GetAccountLedgerSequence", channelAccount.Address()).
			Return(int64(0), errors.New("rpc service down")).
			Once()
		defer mockRPCService.AssertExpectations(t)

<<<<<<< HEAD
		feeBumpTx, err := txService.SignAndBuildNewFeeBumpTransaction(context.Background(), txStr)
		assert.Empty(t, feeBumpTx)
		assert.Equal(t, "getting channel account ledger sequence: rpc service down", err.Error())
=======
		tx, err := txService.BuildAndSignTransactionWithChannelAccount(context.Background(), []txnbuild.Operation{}, 30)

		channelAccountSignatureClient.AssertExpectations(t)
		horizonClient.AssertExpectations(t)
		assert.Empty(t, tx)
		assert.Equal(t, "getting channel account details from horizon: horizon down", err.Error())
>>>>>>> 739813cb
	})

	t.Run("build_tx_fails", func(t *testing.T) {
		channelAccount := keypair.MustRandom()
		channelAccountSignatureClient.
			On("GetAccountPublicKey", context.Background()).
			Return(channelAccount.Address(), nil).
			Once()

<<<<<<< HEAD
		distributionAccountSignatureClient.
			On("GetAccountPublicKey", context.Background()).
			Return("", errors.New("client down")).
			Once()

		mockRPCService.
			On("GetAccountLedgerSequence", channelAccount.Address()).
			Return(int64(1), nil).
=======
		horizonClient.
			On("AccountDetail", horizonclient.AccountRequest{
				AccountID: channelAccount.Address(),
			}).
			Return(horizon.Account{AccountID: channelAccount.Address(), Sequence: 1}, nil).
>>>>>>> 739813cb
			Once()
		defer mockRPCService.AssertExpectations(t)

		tx, err := txService.BuildAndSignTransactionWithChannelAccount(context.Background(), []txnbuild.Operation{}, 30)

		channelAccountSignatureClient.AssertExpectations(t)
		horizonClient.AssertExpectations(t)
		assert.Empty(t, tx)
		assert.Equal(t, "building transaction: transaction has no operations", err.Error())

	})

	t.Run("sign_stellar_transaction_w_channel_account_err", func(t *testing.T) {
		channelAccount := keypair.MustRandom()
		channelAccountSignatureClient.
			On("GetAccountPublicKey", context.Background()).
			Return(channelAccount.Address(), nil).
			Once().
			On("SignStellarTransaction", context.Background(), mock.AnythingOfType("*txnbuild.Transaction"), []string{channelAccount.Address()}).
			Return(nil, errors.New("unable to sign")).
			Once()

		mockRPCService.
			On("GetAccountLedgerSequence", channelAccount.Address()).
			Return(int64(1), nil).
			Once()
		defer mockRPCService.AssertExpectations(t)

		payment := txnbuild.Payment{
			Destination:   keypair.MustRandom().Address(),
			Amount:        "10",
			Asset:         txnbuild.NativeAsset{},
			SourceAccount: keypair.MustRandom().Address(),
		}
		tx, err := txService.BuildAndSignTransactionWithChannelAccount(context.Background(), []txnbuild.Operation{&payment}, 30)

		channelAccountSignatureClient.AssertExpectations(t)
		horizonClient.AssertExpectations(t)
		assert.Empty(t, tx)
		assert.Equal(t, "signing transaction with channel account: unable to sign", err.Error())
	})

	t.Run("returns_signed_tx", func(t *testing.T) {
		signedTx := utils.BuildTestTransaction()
		channelAccount := keypair.MustRandom()
		channelAccountSignatureClient.
			On("GetAccountPublicKey", context.Background()).
			Return(channelAccount.Address(), nil).
			Once().
			On("SignStellarTransaction", context.Background(), mock.AnythingOfType("*txnbuild.Transaction"), []string{channelAccount.Address()}).
			Return(signedTx, nil).
			Once()

<<<<<<< HEAD
		distributionAccount := keypair.MustRandom()
		distributionAccountSignatureClient.
			On("GetAccountPublicKey", context.Background()).
			Return(distributionAccount.Address(), nil).
			Once().
			On("SignStellarTransaction", context.Background(), mock.AnythingOfType("*txnbuild.Transaction"), []string{distributionAccount.Address()}).
			Return(nil, errors.New("unable to sign")).
			Once()

		mockRPCService.
			On("GetAccountLedgerSequence", channelAccount.Address()).
			Return(int64(1), nil).
=======
		horizonClient.
			On("AccountDetail", horizonclient.AccountRequest{
				AccountID: channelAccount.Address(),
			}).
			Return(horizon.Account{AccountID: channelAccount.Address(), Sequence: 1}, nil).
>>>>>>> 739813cb
			Once()
		defer mockRPCService.AssertExpectations(t)

		payment := txnbuild.Payment{
			Destination:   keypair.MustRandom().Address(),
			Amount:        "10",
			Asset:         txnbuild.NativeAsset{},
			SourceAccount: keypair.MustRandom().Address(),
		}
		tx, err := txService.BuildAndSignTransactionWithChannelAccount(context.Background(), []txnbuild.Operation{&payment}, 30)

		channelAccountSignatureClient.AssertExpectations(t)
		horizonClient.AssertExpectations(t)
		assert.Equal(t, signedTx, tx)
		assert.NoError(t, err)
	})
}

func TestBuildFeeBumpTransaction(t *testing.T) {
	distributionAccountSignatureClient := signing.SignatureClientMock{}
	channelAccountSignatureClient := signing.SignatureClientMock{}
	horizonClient := horizonclient.MockClient{}
	txService, _ := NewTransactionService(TransactionServiceOptions{
		DistributionAccountSignatureClient: &distributionAccountSignatureClient,
		ChannelAccountSignatureClient:      &channelAccountSignatureClient,
		HorizonClient:                      &horizonClient,
		BaseFee:                            114,
	})

	t.Run("distribution_account_signature_client_get_account_public_key_err", func(t *testing.T) {
		tx := utils.BuildTestTransaction()
		distributionAccountSignatureClient.
			On("GetAccountPublicKey", context.Background()).
			Return("", errors.New("channel accounts unavailable")).
			Once()

		feeBumpTx, err := txService.BuildFeeBumpTransaction(context.Background(), tx)

		distributionAccountSignatureClient.AssertExpectations(t)
		assert.Empty(t, feeBumpTx)
		assert.Equal(t, "getting distribution account public key: channel accounts unavailable", err.Error())
	})

	t.Run("building_tx_fails", func(t *testing.T) {
		distributionAccount := keypair.MustRandom()
		distributionAccountSignatureClient.
			On("GetAccountPublicKey", context.Background()).
			Return(distributionAccount.Address(), nil).
			Once()

<<<<<<< HEAD
		mockRPCService.
			On("GetAccountLedgerSequence", channelAccount.Address()).
			Return(int64(1), nil).
			Once()
		defer mockRPCService.AssertExpectations(t)
=======
		feeBumpTx, err := txService.BuildFeeBumpTransaction(context.Background(), nil)
>>>>>>> 739813cb

		distributionAccountSignatureClient.AssertExpectations(t)
		assert.Empty(t, feeBumpTx)
		assert.Equal(t, "building fee-bump transaction inner transaction is missing", err.Error())
	})

	t.Run("signing_feebump_tx_fails", func(t *testing.T) {
		tx := utils.BuildTestTransaction()
		distributionAccount := keypair.MustRandom()
		distributionAccountSignatureClient.
			On("GetAccountPublicKey", context.Background()).
			Return(distributionAccount.Address(), nil).
			Once().
			On("SignStellarFeeBumpTransaction", context.Background(), mock.AnythingOfType("*txnbuild.FeeBumpTransaction")).
			Return(nil, errors.New("unable to sign fee bump transaction")).
			Once()

		feeBumpTx, err := txService.BuildFeeBumpTransaction(context.Background(), tx)

		distributionAccountSignatureClient.AssertExpectations(t)
		assert.Empty(t, feeBumpTx)
		assert.Equal(t, "signing the fee bump transaction with distribution account: unable to sign fee bump transaction", err.Error())
	})

	t.Run("returns_singed_feebump_tx", func(t *testing.T) {
		tx := utils.BuildTestTransaction()
		feeBump := utils.BuildTestFeeBumpTransaction()
		distributionAccount := keypair.MustRandom()
		distributionAccountSignatureClient.
			On("GetAccountPublicKey", context.Background()).
			Return(distributionAccount.Address(), nil).
			Once().
			On("SignStellarFeeBumpTransaction", context.Background(), mock.AnythingOfType("*txnbuild.FeeBumpTransaction")).
			Return(feeBump, nil).
			Once()

<<<<<<< HEAD
		mockRPCService.
			On("GetAccountLedgerSequence", channelAccount.Address()).
			Return(int64(1), nil).
			Once()
		defer mockRPCService.AssertExpectations(t)
=======
		feeBumpTx, err := txService.BuildFeeBumpTransaction(context.Background(), tx)
>>>>>>> 739813cb

		distributionAccountSignatureClient.AssertExpectations(t)
		assert.Equal(t, feeBump, feeBumpTx)
		assert.NoError(t, err)
	})

}<|MERGE_RESOLUTION|>--- conflicted
+++ resolved
@@ -65,12 +65,8 @@
 func TestBuildAndSignTransactionWithChannelAccount(t *testing.T) {
 	distributionAccountSignatureClient := signing.SignatureClientMock{}
 	channelAccountSignatureClient := signing.SignatureClientMock{}
-<<<<<<< HEAD
 	defer channelAccountSignatureClient.AssertExpectations(t)
 	mockRPCService := &services.RPCServiceMock{}
-=======
-	horizonClient := horizonclient.MockClient{}
->>>>>>> 739813cb
 	txService, _ := NewTransactionService(TransactionServiceOptions{
 		DistributionAccountSignatureClient: &distributionAccountSignatureClient,
 		ChannelAccountSignatureClient:      &channelAccountSignatureClient,
@@ -104,18 +100,11 @@
 			Once()
 		defer mockRPCService.AssertExpectations(t)
 
-<<<<<<< HEAD
-		feeBumpTx, err := txService.SignAndBuildNewFeeBumpTransaction(context.Background(), txStr)
-		assert.Empty(t, feeBumpTx)
-		assert.Equal(t, "getting channel account ledger sequence: rpc service down", err.Error())
-=======
 		tx, err := txService.BuildAndSignTransactionWithChannelAccount(context.Background(), []txnbuild.Operation{}, 30)
 
 		channelAccountSignatureClient.AssertExpectations(t)
-		horizonClient.AssertExpectations(t)
 		assert.Empty(t, tx)
 		assert.Equal(t, "getting channel account details from horizon: horizon down", err.Error())
->>>>>>> 739813cb
 	})
 
 	t.Run("build_tx_fails", func(t *testing.T) {
@@ -125,29 +114,15 @@
 			Return(channelAccount.Address(), nil).
 			Once()
 
-<<<<<<< HEAD
-		distributionAccountSignatureClient.
-			On("GetAccountPublicKey", context.Background()).
-			Return("", errors.New("client down")).
-			Once()
-
 		mockRPCService.
 			On("GetAccountLedgerSequence", channelAccount.Address()).
 			Return(int64(1), nil).
-=======
-		horizonClient.
-			On("AccountDetail", horizonclient.AccountRequest{
-				AccountID: channelAccount.Address(),
-			}).
-			Return(horizon.Account{AccountID: channelAccount.Address(), Sequence: 1}, nil).
->>>>>>> 739813cb
 			Once()
 		defer mockRPCService.AssertExpectations(t)
 
 		tx, err := txService.BuildAndSignTransactionWithChannelAccount(context.Background(), []txnbuild.Operation{}, 30)
 
 		channelAccountSignatureClient.AssertExpectations(t)
-		horizonClient.AssertExpectations(t)
 		assert.Empty(t, tx)
 		assert.Equal(t, "building transaction: transaction has no operations", err.Error())
 
@@ -178,7 +153,6 @@
 		tx, err := txService.BuildAndSignTransactionWithChannelAccount(context.Background(), []txnbuild.Operation{&payment}, 30)
 
 		channelAccountSignatureClient.AssertExpectations(t)
-		horizonClient.AssertExpectations(t)
 		assert.Empty(t, tx)
 		assert.Equal(t, "signing transaction with channel account: unable to sign", err.Error())
 	})
@@ -194,26 +168,9 @@
 			Return(signedTx, nil).
 			Once()
 
-<<<<<<< HEAD
-		distributionAccount := keypair.MustRandom()
-		distributionAccountSignatureClient.
-			On("GetAccountPublicKey", context.Background()).
-			Return(distributionAccount.Address(), nil).
-			Once().
-			On("SignStellarTransaction", context.Background(), mock.AnythingOfType("*txnbuild.Transaction"), []string{distributionAccount.Address()}).
-			Return(nil, errors.New("unable to sign")).
-			Once()
-
 		mockRPCService.
 			On("GetAccountLedgerSequence", channelAccount.Address()).
 			Return(int64(1), nil).
-=======
-		horizonClient.
-			On("AccountDetail", horizonclient.AccountRequest{
-				AccountID: channelAccount.Address(),
-			}).
-			Return(horizon.Account{AccountID: channelAccount.Address(), Sequence: 1}, nil).
->>>>>>> 739813cb
 			Once()
 		defer mockRPCService.AssertExpectations(t)
 
@@ -226,7 +183,6 @@
 		tx, err := txService.BuildAndSignTransactionWithChannelAccount(context.Background(), []txnbuild.Operation{&payment}, 30)
 
 		channelAccountSignatureClient.AssertExpectations(t)
-		horizonClient.AssertExpectations(t)
 		assert.Equal(t, signedTx, tx)
 		assert.NoError(t, err)
 	})
@@ -235,11 +191,11 @@
 func TestBuildFeeBumpTransaction(t *testing.T) {
 	distributionAccountSignatureClient := signing.SignatureClientMock{}
 	channelAccountSignatureClient := signing.SignatureClientMock{}
-	horizonClient := horizonclient.MockClient{}
+	mockRPCService := &services.RPCServiceMock{}
 	txService, _ := NewTransactionService(TransactionServiceOptions{
 		DistributionAccountSignatureClient: &distributionAccountSignatureClient,
 		ChannelAccountSignatureClient:      &channelAccountSignatureClient,
-		HorizonClient:                      &horizonClient,
+		RPCService: mockRPCService,
 		BaseFee:                            114,
 	})
 
@@ -264,15 +220,7 @@
 			Return(distributionAccount.Address(), nil).
 			Once()
 
-<<<<<<< HEAD
-		mockRPCService.
-			On("GetAccountLedgerSequence", channelAccount.Address()).
-			Return(int64(1), nil).
-			Once()
-		defer mockRPCService.AssertExpectations(t)
-=======
 		feeBumpTx, err := txService.BuildFeeBumpTransaction(context.Background(), nil)
->>>>>>> 739813cb
 
 		distributionAccountSignatureClient.AssertExpectations(t)
 		assert.Empty(t, feeBumpTx)
@@ -309,15 +257,7 @@
 			Return(feeBump, nil).
 			Once()
 
-<<<<<<< HEAD
-		mockRPCService.
-			On("GetAccountLedgerSequence", channelAccount.Address()).
-			Return(int64(1), nil).
-			Once()
-		defer mockRPCService.AssertExpectations(t)
-=======
 		feeBumpTx, err := txService.BuildFeeBumpTransaction(context.Background(), tx)
->>>>>>> 739813cb
 
 		distributionAccountSignatureClient.AssertExpectations(t)
 		assert.Equal(t, feeBump, feeBumpTx)
