package channels

import (
	"bytes"
	"context"
	"encoding/json"
	"fmt"
	"net/http"
	"time"

	"github.com/alitto/pond"
	"github.com/stellar/go/support/log"
<<<<<<< HEAD
	"github.com/stellar/wallet-backend/internal/metrics"
=======
	"github.com/stellar/go/txnbuild"
	channelAccountStore "github.com/stellar/wallet-backend/internal/signing/store"
>>>>>>> 072916ab
	"github.com/stellar/wallet-backend/internal/tss"
	"github.com/stellar/wallet-backend/internal/tss/store"
	tssutils "github.com/stellar/wallet-backend/internal/tss/utils"
	"github.com/stellar/wallet-backend/internal/utils"
)

type WebhookChannelConfigs struct {
	Store                store.Store
	ChannelAccountStore  channelAccountStore.ChannelAccountStore
	HTTPClient           utils.HTTPClient
	MaxRetries           int
	MinWaitBtwnRetriesMS int
<<<<<<< HEAD
	MetricsService       *metrics.MetricsService
=======
	NetworkPassphrase    string
	MaxBufferSize        int
	MaxWorkers           int
>>>>>>> 072916ab
}

type webhookPool struct {
	Pool                 *pond.WorkerPool
	Store                store.Store
	ChannelAccountStore  channelAccountStore.ChannelAccountStore
	HTTPClient           utils.HTTPClient
	MaxRetries           int
	MinWaitBtwnRetriesMS int
<<<<<<< HEAD
	MetricsService       *metrics.MetricsService
=======
	NetworkPassphrase    string
>>>>>>> 072916ab
}

var WebhookChannelName = "WebhookChannel"

var _ tss.Channel = (*webhookPool)(nil)

func NewWebhookChannel(cfg WebhookChannelConfigs) *webhookPool {
	pool := pond.New(cfg.MaxBufferSize, cfg.MaxWorkers, pond.Strategy(pond.Balanced()))
	webhookPool := &webhookPool{
		Pool:                 pool,
		Store:                cfg.Store,
		ChannelAccountStore:  cfg.ChannelAccountStore,
		HTTPClient:           cfg.HTTPClient,
		MaxRetries:           cfg.MaxRetries,
		MinWaitBtwnRetriesMS: cfg.MinWaitBtwnRetriesMS,
<<<<<<< HEAD
		MetricsService:       cfg.MetricsService,
=======
		NetworkPassphrase:    cfg.NetworkPassphrase,
>>>>>>> 072916ab
	}
	if cfg.MetricsService != nil {
		cfg.MetricsService.RegisterPoolMetrics(WebhookChannelName, pool)
	}
	return webhookPool
}

func (p *webhookPool) Send(payload tss.Payload) {
	p.Pool.Submit(func() {
		p.Receive(payload)
	})
}

func (p *webhookPool) Receive(payload tss.Payload) {
	resp := tssutils.PayloadTOTSSResponse(payload)
	jsonData, err := json.Marshal(resp)
	if err != nil {
		log.Errorf("%s: error marshaling payload: %e", WebhookChannelName, err)
		return
	}
	var i int
	sent := false
	ctx := context.Background()
	err = p.UnlockChannelAccount(ctx, payload.TransactionXDR)
	if err != nil {
		log.Errorf("%s: error unlocking channel account from transaction: %e", WebhookChannelName, err)
	}
	for i = 0; i < p.MaxRetries; i++ {
		httpResp, err := p.HTTPClient.Post(payload.WebhookURL, "application/json", bytes.NewBuffer(jsonData))
		if err != nil {
			log.Errorf("%s: error making POST request to webhook: %e", WebhookChannelName, err)
		} else {
			defer httpResp.Body.Close()
			if httpResp.StatusCode == http.StatusOK {
				sent = true
				err := p.Store.UpsertTransaction(
					ctx, payload.WebhookURL, payload.TransactionHash, payload.TransactionXDR, tss.RPCTXStatus{OtherStatus: tss.SentStatus})
				if err != nil {
					log.Errorf("%s: error updating transaction status: %e", WebhookChannelName, err)
				}
				break
			}
			currentBackoff := p.MinWaitBtwnRetriesMS * (1 << i)
			time.Sleep(jitter(time.Duration(currentBackoff)) * time.Millisecond)
		}
	}
	if !sent {
		err := p.Store.UpsertTransaction(
			ctx, payload.WebhookURL, payload.TransactionHash, payload.TransactionXDR, tss.RPCTXStatus{OtherStatus: tss.NotSentStatus})
		if err != nil {
			log.Errorf("%s: error updating transaction status: %e", WebhookChannelName, err)
		}
	}

}

func (p *webhookPool) UnlockChannelAccount(ctx context.Context, txXDR string) error {
	genericTx, err := txnbuild.TransactionFromXDR(txXDR)
	if err != nil {
		return fmt.Errorf("bad transaction xdr: %w", err)
	}
	var tx *txnbuild.Transaction
	feeBumpTx, isFeeBumpTx := genericTx.FeeBump()
	if isFeeBumpTx {
		tx = feeBumpTx.InnerTransaction()
	}
	simpleTx, isTransaction := genericTx.Transaction()
	if isTransaction {
		tx = simpleTx
	}
	txHash, err := tx.HashHex(p.NetworkPassphrase)
	if err != nil {
		return fmt.Errorf("unable to hashhex transaction: %w", err)
	}
	err = p.ChannelAccountStore.UnassignTxAndUnlockChannelAccount(ctx, txHash)
	if err != nil {
		return fmt.Errorf("unable to unlock channel account associated with transaction: %w", err)
	}
	return nil
}

func (p *webhookPool) Stop() {
	p.Pool.StopAndWait()
}<|MERGE_RESOLUTION|>--- conflicted
+++ resolved
@@ -10,12 +10,9 @@
 
 	"github.com/alitto/pond"
 	"github.com/stellar/go/support/log"
-<<<<<<< HEAD
-	"github.com/stellar/wallet-backend/internal/metrics"
-=======
 	"github.com/stellar/go/txnbuild"
 	channelAccountStore "github.com/stellar/wallet-backend/internal/signing/store"
->>>>>>> 072916ab
+	"github.com/stellar/wallet-backend/internal/metrics"
 	"github.com/stellar/wallet-backend/internal/tss"
 	"github.com/stellar/wallet-backend/internal/tss/store"
 	tssutils "github.com/stellar/wallet-backend/internal/tss/utils"
@@ -28,13 +25,10 @@
 	HTTPClient           utils.HTTPClient
 	MaxRetries           int
 	MinWaitBtwnRetriesMS int
-<<<<<<< HEAD
-	MetricsService       *metrics.MetricsService
-=======
 	NetworkPassphrase    string
 	MaxBufferSize        int
 	MaxWorkers           int
->>>>>>> 072916ab
+	MetricsService       *metrics.MetricsService
 }
 
 type webhookPool struct {
@@ -44,11 +38,8 @@
 	HTTPClient           utils.HTTPClient
 	MaxRetries           int
 	MinWaitBtwnRetriesMS int
-<<<<<<< HEAD
+	NetworkPassphrase    string
 	MetricsService       *metrics.MetricsService
-=======
-	NetworkPassphrase    string
->>>>>>> 072916ab
 }
 
 var WebhookChannelName = "WebhookChannel"
@@ -64,11 +55,8 @@
 		HTTPClient:           cfg.HTTPClient,
 		MaxRetries:           cfg.MaxRetries,
 		MinWaitBtwnRetriesMS: cfg.MinWaitBtwnRetriesMS,
-<<<<<<< HEAD
+		NetworkPassphrase:    cfg.NetworkPassphrase,
 		MetricsService:       cfg.MetricsService,
-=======
-		NetworkPassphrase:    cfg.NetworkPassphrase,
->>>>>>> 072916ab
 	}
 	if cfg.MetricsService != nil {
 		cfg.MetricsService.RegisterPoolMetrics(WebhookChannelName, pool)
